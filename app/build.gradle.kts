--- conflicted
+++ resolved
@@ -50,19 +50,14 @@
 
     sourceSets {
         getByName("main") {
-<<<<<<< HEAD
             aidl.srcDirs("src/main/aidl") // Reverted to original direct access
             java.setSrcDirs(listOf(       // Reverted to original direct access
-=======
-            aidl.srcDirs("src/main/aidl")
-            java.srcDirs(
->>>>>>> 0802b7b0
+
                 "src/main/java",
                 "${layout.buildDirectory.get().asFile}/generated/kotlin/src/main/kotlin",
                 "${layout.buildDirectory.get().asFile}/generated/kotlin/src/main/java",
                 "${layout.buildDirectory.get().asFile}/generated/ksp/debug/java",
                 "${layout.buildDirectory.get().asFile}/generated/ksp/release/java"
-<<<<<<< HEAD
             ))
             kotlin.setSrcDirs(listOf(     // Reverted to original direct access
                 "src/main/kotlin",
@@ -70,14 +65,7 @@
                 "${layout.buildDirectory.get().asFile}/generated/ksp/release/kotlin"
             ))
             // The redundant aidl line that was here is kept removed.
-=======
-            )
-            kotlin.srcDirs(
-                "src/main/kotlin",
-                "${layout.buildDirectory.get().asFile}/generated/ksp/debug/kotlin",
-                "${layout.buildDirectory.get().asFile}/generated/ksp/release/kotlin"
-            )
->>>>>>> 0802b7b0
+
         }
     }
 
