--- conflicted
+++ resolved
@@ -35,13 +35,10 @@
         targetCompatibility = JavaVersion.VERSION_24
     }
 
-    kotlinOptions {
-<<<<<<< HEAD
+    kotlinOptions 
         jvmTarget = "17"
         freeCompilerArgs += listOf("-opt-in=kotlin.RequiresOptIn")
-=======
-        jvmTarget = "24"
->>>>>>> 59ffe055
+
     }
 
     buildFeatures {
