#include <jni.h>
#include <string>
#include <android/log.h>

#define LOG_TAG "LanguageIdJNI"
#define LOGI(...) __android_log_print(ANDROID_LOG_INFO, LOG_TAG, __VA_ARGS__)
#define LOGE(...) __android_log_print(ANDROID_LOG_ERROR, LOG_TAG, __VA_ARGS__)

#ifdef __cplusplus
extern "C" {
#endif

/**
 * @brief Initializes the native language identifier and logs the provided model path.
 *
 * Converts the Java model path string to UTF-8 and logs it for informational purposes. The model path is not used for detection in the current implementation. Returns the native library version string "1.2.0", or an empty string if the model path is null.
 *
<<<<<<< HEAD
 * @return jstring The native library version string "1.2.0", or an empty string if the model path is null.
=======
 * @return jstring Native library version string "1.2.0", or an empty string if the model path is null.

>>>>>>> fd6acf3b
 */
JNIEXPORT jstring

JNICALL
Java_com_example_app_language_LanguageIdentifier_nativeInitialize(
        JNIEnv *env,
        jobject /* this */,
        jstring modelPath) {
    const char *path = env->GetStringUTFChars(modelPath, nullptr);
    if (path == nullptr) {
        return env->NewStringUTF("");
    }

    LOGI("Initializing with model path: %s", path);

    // Initialize language identification with basic patterns
    // This implementation uses character frequency analysis and common word patterns
    // for basic language detection without external model dependencies.
    // Currently, the rule-based nativeDetectLanguage does not require this model path,
    // but it's logged for potential future use with a model-based approach.

    env->ReleaseStringUTFChars(modelPath, path);
    return env->NewStringUTF("1.2.0"); // Updated version to reflect improvements
}

/**
 * @brief Identifies the language of the input text using rule-based keyword and character analysis.
 *
<<<<<<< HEAD
 * Examines the input string for language-specific keywords and articles to detect Spanish ("es"), French ("fr"), German ("de"), Italian ("it"), or Portuguese ("pt"). If no language-specific patterns are found, defaults to English ("en"). If the text contains more than 10% non-ASCII characters and no language is matched, returns "mul" to indicate multiple or unknown accented languages. Returns "und" if the input is null or cannot be processed.
=======

 * Analyzes the input string for language-specific keywords and articles to identify Spanish ("es"), French ("fr"), German ("de"), Italian ("it"), or Portuguese ("pt"). Defaults to English ("en") if no language-specific keywords are found. If more than 10% of the characters are non-ASCII and no language is detected, returns "mul" to indicate multiple or unknown accented languages. Returns "und" if the input is null or cannot be processed.
>>>>>>> fd6acf3b
 *
 * @param text Input text to analyze for language identification.
 * @return jstring ISO 639-1 language code: "en", "es", "fr", "de", "it", "pt", "mul", or "und".
 */
JNIEXPORT jstring

JNICALL
Java_com_example_app_language_LanguageIdentifier_nativeDetectLanguage(
        JNIEnv *env,
        jobject /* this */,
        jlong handle,
        jstring text) {
    if (text == nullptr) {
        return env->NewStringUTF("und");
    }

    const char *nativeText = env->GetStringUTFChars(text, nullptr);
    if (nativeText == nullptr) {
        return env->NewStringUTF("und");
    }

    LOGI("Detecting language for text: %s", nativeText);

    // Enhanced language detection using multiple heuristics
    std::string textStr(nativeText);
    std::string result = "en"; // Default to English
    
    // Convert to lowercase for case-insensitive matching
    std::transform(textStr.begin(), textStr.end(), textStr.begin(), ::tolower);

    // Language detection based on common words, articles, and patterns
    // Keywords are checked with spaces around them to avoid matching substrings within words.
    if (textStr.find(" el ") != std::string::npos ||
        textStr.find(" la ") != std::string::npos ||
        textStr.find(" de ") != std::string::npos || // Also in Portuguese, but more prominent in Spanish start
        textStr.find(" que ") != std::string::npos || // Also in French/Portuguese
        textStr.find(" es ") != std::string::npos ||
        textStr.find(" con ") != std::string::npos || // Also in Italian
        textStr.find(" y ") != std::string::npos ||
        textStr.find(" en ") != std::string::npos ||
        textStr.find(" un ") != std::string::npos || // Also in French/Italian
        textStr.find(" una ") != std::string::npos) { // Also in Italian
        result = "es"; // Spanish
    } else if (textStr.find(" le ") != std::string::npos ||
               textStr.find(" la ") != std::string::npos || // Also in Spanish/Italian
               textStr.find(" et ") != std::string::npos ||
               textStr.find(" ce ") != std::string::npos ||
               textStr.find(" qui ") != std::string::npos ||
               textStr.find(" avec ") != std::string::npos ||
               textStr.find(" est ") != std::string::npos ||
               textStr.find(" dans ") != std::string::npos ||
               textStr.find(" pour ") != std::string::npos ||
               textStr.find(" un ") != std::string::npos) { // Also in Spanish/Italian
        result = "fr"; // French
    } else if (textStr.find(" und ") != std::string::npos ||
               textStr.find(" der ") != std::string::npos ||
               textStr.find(" die ") != std::string::npos ||
               textStr.find(" das ") != std::string::npos ||
               textStr.find(" mit ") != std::string::npos ||
               textStr.find(" ist ") != std::string::npos ||
               textStr.find(" ein ") != std::string::npos ||
               textStr.find(" eine ") != std::string::npos ||
               textStr.find(" auf ") != std::string::npos ||
               textStr.find(" von ") != std::string::npos) {
        result = "de"; // German
    } else if (textStr.find(" il ") != std::string::npos ||
               textStr.find(" che ") != std::string::npos ||
               textStr.find(" con ") != std::string::npos || // Also in Spanish
               textStr.find(" per ") != std::string::npos ||
               textStr.find(" sono ") != std::string::npos ||
               textStr.find(" e ") != std::string::npos || // Also in Portuguese
               textStr.find(" in ") != std::string::npos ||
               textStr.find(" un ") != std::string::npos || // Also in Spanish/French
               textStr.find(" una ") != std::string::npos || // Also in Spanish
               textStr.find(" non ") != std::string::npos) {
        result = "it"; // Italian
    } else if (textStr.find(" o ") != std::string::npos || // Common words, 'o' and 'a' are articles
               textStr.find(" a ") != std::string::npos ||
               textStr.find(" que ") != std::string::npos || // Also in Spanish/French
               textStr.find(" para ") != std::string::npos ||
               textStr.find(" com ") != std::string::npos || // Also in Spanish
               textStr.find(" e ") != std::string::npos || // Also in Italian
               textStr.find(" em ") != std::string::npos ||
               textStr.find(" um ") != std::string::npos ||
               textStr.find(" uma ") != std::string::npos ||
               textStr.find(" de ") != std::string::npos) { // Also in Spanish
        result = "pt"; // Portuguese
    }
    
    // Additional character frequency analysis for better accuracy
    int accentCount = 0;
    for (char c : textStr) {
        // Basic check for non-ASCII characters. A more sophisticated approach might
        // involve checking specific Unicode ranges for common accented characters.
        if (c < 0 || c > 127) accentCount++; // Non-ASCII characters
    }
    
    // If a significant portion of the text contains non-ASCII characters (potential accents)
    // and no specific language was detected via keywords (still "en"), classify as "mul".
    if (accentCount > textStr.length() * 0.1 && result == "en") {
        result = "mul"; // Multiple/unknown with accents
    }

    env->ReleaseStringUTFChars(text, nativeText);
    return env->NewStringUTF(result.c_str());
}

/**
 * @brief Placeholder for releasing resources associated with a language identifier handle.
 *
 * This function currently performs no action, as the language identification implementation is stateless and does not allocate resources. It exists for future compatibility if resource management is introduced.
 *
 * @param handle Native handle for the language identifier instance.

 * Currently, this function does not perform any resource deallocation, as the implementation is stateless and does not allocate resources per handle. Intended for future use if resource management becomes necessary.

 */
JNIEXPORT void JNICALL
Java_com_example_app_language_LanguageIdentifier_nativeRelease(
        JNIEnv
        *env,
        jobject /* this */,
        jlong handle
) {
    // Clean up resources if needed.
    // In the current implementation, nativeInitialize does not allocate any specific resources
    // tied to the handle, as detection is stateless and rule-based.
    // This function serves as a placeholder for potential future enhancements
    // where dynamic resources might be managed.
    if (handle != 0) {
        // Resource cleanup completed - handle closed
        LOGI("Language identifier resources cleaned up for handle: %lld (Placeholder - no specific resources allocated)", (long long)handle);
    }
}

/**
<<<<<<< HEAD
 * @brief Retrieves the current version of the native language identifier library.
=======
 * @brief Returns the current version string of the native language identifier library.
>>>>>>> fd6acf3b
 *
 * @return jstring The version string "1.2.0" as a Java string.
 */
JNIEXPORT jstring

JNICALL
Java_com_example_app_language_LanguageIdentifier_nativeGetVersion(
        JNIEnv *env,
        jclass /* clazz */) {
    return env->NewStringUTF("1.2.0"); // Standardized version
}

#ifdef __cplusplus
}
#endif<|MERGE_RESOLUTION|>--- conflicted
+++ resolved
@@ -15,12 +15,8 @@
  *
  * Converts the Java model path string to UTF-8 and logs it for informational purposes. The model path is not used for detection in the current implementation. Returns the native library version string "1.2.0", or an empty string if the model path is null.
  *
-<<<<<<< HEAD
  * @return jstring The native library version string "1.2.0", or an empty string if the model path is null.
-=======
- * @return jstring Native library version string "1.2.0", or an empty string if the model path is null.
-
->>>>>>> fd6acf3b
+
  */
 JNIEXPORT jstring
 
@@ -49,12 +45,10 @@
 /**
  * @brief Identifies the language of the input text using rule-based keyword and character analysis.
  *
-<<<<<<< HEAD
  * Examines the input string for language-specific keywords and articles to detect Spanish ("es"), French ("fr"), German ("de"), Italian ("it"), or Portuguese ("pt"). If no language-specific patterns are found, defaults to English ("en"). If the text contains more than 10% non-ASCII characters and no language is matched, returns "mul" to indicate multiple or unknown accented languages. Returns "und" if the input is null or cannot be processed.
-=======
-
- * Analyzes the input string for language-specific keywords and articles to identify Spanish ("es"), French ("fr"), German ("de"), Italian ("it"), or Portuguese ("pt"). Defaults to English ("en") if no language-specific keywords are found. If more than 10% of the characters are non-ASCII and no language is detected, returns "mul" to indicate multiple or unknown accented languages. Returns "und" if the input is null or cannot be processed.
->>>>>>> fd6acf3b
+
+
+
  *
  * @param text Input text to analyze for language identification.
  * @return jstring ISO 639-1 language code: "en", "es", "fr", "de", "it", "pt", "mul", or "und".
@@ -191,11 +185,8 @@
 }
 
 /**
-<<<<<<< HEAD
  * @brief Retrieves the current version of the native language identifier library.
-=======
- * @brief Returns the current version string of the native language identifier library.
->>>>>>> fd6acf3b
+
  *
  * @return jstring The version string "1.2.0" as a Java string.
  */
