--- conflicted
+++ resolved
@@ -17,21 +17,13 @@
     private val aiContentApi: AIContentApi,
 ) {
     /**
-<<<<<<< HEAD
      * Asynchronously generates text using the AI Content API based on the given prompt.
      *
      * @param prompt The input prompt for text generation.
      * @param maxTokens Optional maximum number of tokens for the generated text. Defaults to 500 if not specified.
      * @param temperature Optional value controlling output randomness. Defaults to 0.7 if not specified.
      * @return The API response containing the generated text and the finish reason.
-=======
-     * Requests AI-generated text from the API based on the given prompt.
-     *
-     * @param prompt The input text prompt to guide content generation.
-     * @param maxTokens Optional maximum number of tokens for the generated text. Defaults to 500 if not specified.
-     * @param temperature Optional value controlling output randomness. Defaults to 0.7 if not specified.
-     * @return The API response containing the generated text and the reason for completion.
->>>>>>> af8ba880
+
      */
     suspend fun generateText(
         prompt: String,
@@ -49,15 +41,10 @@
     }
 
     /**
-<<<<<<< HEAD
      * Generates a descriptive caption for an image using its URL and optional context.
      *
      * @param imageUrl The URL of the image to describe.
-=======
-     * Generates an image description using the provided image URL and optional context.
-     *
-     * @param imageUrl The URL of the image to be described.
->>>>>>> af8ba880
+
      * @param context Optional additional context to guide the description.
      * @return The API response containing the generated image description.
      */
