package dev.aurakai.auraframefx.network

import dev.aurakai.auraframefx.api.client.apis.AIContentApi
import dev.aurakai.auraframefx.api.client.models.GenerateImageDescriptionRequest
import dev.aurakai.auraframefx.api.client.models.GenerateTextRequest
import kotlinx.coroutines.Dispatchers
import kotlinx.coroutines.withContext
import javax.inject.Inject
import javax.inject.Singleton

/**
 * Client wrapper for the AuraFrameFx AI Content API.
 * Provides clean methods to access text and image description generation capabilities.
 */
@Singleton
class AuraFxContentApiClient @Inject constructor(
    private val aiContentApi: AIContentApi,
) {
    /**
<<<<<<< HEAD
     * Generates text asynchronously using the AI Content API based on the provided prompt.
     *
     * @param prompt The input prompt for text generation.
     * @param maxTokens Optional maximum number of tokens for the generated text. Defaults to 500.
     * @param temperature Optional value controlling the randomness of the output. Defaults to 0.7.
     * @return The API response containing the generated text and the finish reason.
=======
     * Generates text using the provided prompt and optional parameters.
     *
     * @param prompt The input text prompt for content generation.
     * @param maxTokens Optional maximum number of tokens to generate; defaults to 500 if not specified.
     * @param temperature Optional value controlling output randomness; defaults to 0.7 if not specified.
     * @return The API response containing the generated text and finish reason.

>>>>>>> 24259194
     */
    suspend fun generateText(
        prompt: String,
        maxTokens: Int? = null,
        temperature: Float? = null,
    ) = withContext(Dispatchers.IO) {

        aiContentApi.aiGenerateTextPost(
            GenerateTextRequest(
                prompt = prompt,
                maxTokens = maxTokens ?: 500,
                temperature = temperature ?: 0.7f
            )
        )
    }

    /**
<<<<<<< HEAD
     * Generates a descriptive caption for an image using its URL and optional context.
     *
     * @param imageUrl The URL of the image to describe.
=======
     * Generates an image description using the provided image URL and optional context.
     *
     * @param imageUrl The URL of the image to be described.
     * @param context Optional additional context to guide the description.
     * @return The API response containing the generated image description.
>>>>>>> 24259194

     * @param context Optional additional context to guide the description.
     * @return The API response containing the generated image description.
     */
    suspend fun generateImageDescription(
        imageUrl: String,
        context: String? = null,
    ): GenerateImageDescriptionResponse = withContext(Dispatchers.IO) {

        aiContentApi.aiGenerateImageDescriptionPost(
            GenerateImageDescriptionRequest(
                imageUrl = imageUrl,
                context = context
            )
        )
    }
}<|MERGE_RESOLUTION|>--- conflicted
+++ resolved
@@ -17,22 +17,13 @@
     private val aiContentApi: AIContentApi,
 ) {
     /**
-<<<<<<< HEAD
      * Generates text asynchronously using the AI Content API based on the provided prompt.
      *
      * @param prompt The input prompt for text generation.
      * @param maxTokens Optional maximum number of tokens for the generated text. Defaults to 500.
      * @param temperature Optional value controlling the randomness of the output. Defaults to 0.7.
      * @return The API response containing the generated text and the finish reason.
-=======
-     * Generates text using the provided prompt and optional parameters.
-     *
-     * @param prompt The input text prompt for content generation.
-     * @param maxTokens Optional maximum number of tokens to generate; defaults to 500 if not specified.
-     * @param temperature Optional value controlling output randomness; defaults to 0.7 if not specified.
-     * @return The API response containing the generated text and finish reason.
 
->>>>>>> 24259194
      */
     suspend fun generateText(
         prompt: String,
@@ -50,17 +41,10 @@
     }
 
     /**
-<<<<<<< HEAD
      * Generates a descriptive caption for an image using its URL and optional context.
      *
      * @param imageUrl The URL of the image to describe.
-=======
-     * Generates an image description using the provided image URL and optional context.
-     *
-     * @param imageUrl The URL of the image to be described.
-     * @param context Optional additional context to guide the description.
-     * @return The API response containing the generated image description.
->>>>>>> 24259194
+
 
      * @param context Optional additional context to guide the description.
      * @return The API response containing the generated image description.
