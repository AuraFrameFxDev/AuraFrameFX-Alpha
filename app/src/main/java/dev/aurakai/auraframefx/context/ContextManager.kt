package dev.aurakai.auraframefx.context

import javax.inject.Inject
import javax.inject.Singleton

@Singleton
class ContextManager @Inject constructor() {
    private val contexts = mutableListOf<String>()

    /**
<<<<<<< HEAD
     * Adds a context string to the in-memory list if it is non-blank and not already present.
     *
     * @param context The context string to add. Ignored if blank or already exists.
=======
     * Adds a context string to the list if it is non-blank and not already present.
     *
     * @param context The context string to add; ignored if blank or already exists.
>>>>>>> 66ed63be
     */

    fun createContext(context: String) {
        // TODO: Implement context creation logic (e.g., persistent learning, session memory)
        // Example: val newChain = dev.aurakai.auraframefx.ai.context.ContextChain(rootContext = context, currentContext = context)
        // TODO: Persist or manage newChain
    }
}

@Singleton
class ContextChain @Inject constructor() {
    private val contextLinks = mutableMapOf<String, String>()

    /**
<<<<<<< HEAD
     * Sets one context string as the successor of another in the context chain.
     *
     * If both `contextA` and `contextB` are non-blank, `contextB` becomes the successor of `contextA`.
=======
     * Links one context string as the successor of another in the context chain.
     *
     * Sets `contextB` as the successor of `contextA` if both strings are non-blank. Does nothing if either string is blank.
>>>>>>> 66ed63be
     *
     * @param contextA The context string to link from.
     * @param contextB The context string to set as the successor.
     */
    fun linkContexts(contextA: String, contextB: String) {
        if (contextA.isNotBlank() && contextB.isNotBlank()) {
            contextLinks[contextA] = contextB
        }
    }

    /**
     * Returns the successor context linked to the specified context, or null if no successor exists.
     *
<<<<<<< HEAD
     * @param context The context whose successor is to be retrieved.
     * @return The successor context, or null if none is linked.
=======
     * @param context The context for which to find the successor.
     * @return The successor context if one exists, or null otherwise.
>>>>>>> 66ed63be
     */
    fun getNextInChain(context: String): String? {
        return contextLinks[context]
    }
}<|MERGE_RESOLUTION|>--- conflicted
+++ resolved
@@ -8,15 +8,11 @@
     private val contexts = mutableListOf<String>()
 
     /**
-<<<<<<< HEAD
+
      * Adds a context string to the in-memory list if it is non-blank and not already present.
      *
      * @param context The context string to add. Ignored if blank or already exists.
-=======
-     * Adds a context string to the list if it is non-blank and not already present.
-     *
-     * @param context The context string to add; ignored if blank or already exists.
->>>>>>> 66ed63be
+
      */
 
     fun createContext(context: String) {
@@ -31,15 +27,9 @@
     private val contextLinks = mutableMapOf<String, String>()
 
     /**
-<<<<<<< HEAD
      * Sets one context string as the successor of another in the context chain.
      *
      * If both `contextA` and `contextB` are non-blank, `contextB` becomes the successor of `contextA`.
-=======
-     * Links one context string as the successor of another in the context chain.
-     *
-     * Sets `contextB` as the successor of `contextA` if both strings are non-blank. Does nothing if either string is blank.
->>>>>>> 66ed63be
      *
      * @param contextA The context string to link from.
      * @param contextB The context string to set as the successor.
@@ -53,13 +43,8 @@
     /**
      * Returns the successor context linked to the specified context, or null if no successor exists.
      *
-<<<<<<< HEAD
      * @param context The context whose successor is to be retrieved.
      * @return The successor context, or null if none is linked.
-=======
-     * @param context The context for which to find the successor.
-     * @return The successor context if one exists, or null otherwise.
->>>>>>> 66ed63be
      */
     fun getNextInChain(context: String): String? {
         return contextLinks[context]
