--- conflicted
+++ resolved
@@ -61,15 +61,11 @@
  */
 @OptIn(ExperimentalMaterial3Api::class)
 /**
-<<<<<<< HEAD
+
  * Composes the main application screen with integrated navigation and optional digital visual effects.
  *
  * Initializes the navigation controller, displays a bottom navigation bar, and conditionally applies a digital pixel effect to the main content area.
-=======
- * Displays the main UI scaffold with bottom navigation and optional digital visual effects.
- *
- * Sets up navigation, applies cyberpunk-style digital transition effects to the main content area when enabled, and hosts the app's navigation graph.
->>>>>>> 0725b411
+
  */
 @Composable
 fun MainScreen() {
