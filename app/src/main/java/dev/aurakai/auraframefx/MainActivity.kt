package dev.aurakai.auraframefx

import android.os.Bundle
import androidx.activity.ComponentActivity
import androidx.activity.compose.setContent
import androidx.compose.foundation.layout.Box
import androidx.compose.foundation.layout.fillMaxSize
import androidx.compose.foundation.layout.padding
import androidx.compose.material3.ExperimentalMaterial3Api
import androidx.compose.material3.Scaffold
import androidx.compose.runtime.Composable
import androidx.compose.runtime.getValue
import androidx.compose.runtime.mutableStateOf
import androidx.compose.runtime.remember
import androidx.compose.runtime.setValue
import androidx.compose.ui.Modifier
import androidx.compose.ui.tooling.preview.Preview
import androidx.navigation.compose.rememberNavController

import dev.aurakai.auraframefx.ui.animation.digitalPixelEffect // Specific import
// import dev.aurakai.auraframefx.ui.animation.digitalScanlineEffect // Was commented out, ensure it's not needed or defined

import dev.aurakai.auraframefx.ui.components.BottomNavigationBar
import dev.aurakai.auraframefx.ui.navigation.AppNavGraph
import dev.aurakai.auraframefx.ui.theme.AuraFrameFXTheme

// Using Jetpack Navigation 3 with built-in animation support

class MainActivity : ComponentActivity() {
    /**
     * Initializes the activity and sets the Compose UI content to the main screen using the app's theme.
     *
     * @param savedInstanceState The previously saved state of the activity, or null if none exists.
     */
    @OptIn(ExperimentalMaterial3Api::class)
    override fun onCreate(savedInstanceState: Bundle?) {
        super.onCreate(savedInstanceState)
        setContent {
            AuraFrameFXTheme {
                MainScreen()
            }
        }
    }

    /**
     * Called when the activity is about to be destroyed.
     *
     * Override this method to perform cleanup operations before the activity is removed from memory.
     */
    override fun onDestroy() {
        super.onDestroy()
        // Perform any cleanup here if needed
    }
}

/**
 * Displays the main screen layout with a bottom navigation bar and navigation graph.
 *
 * Sets up the app's primary UI structure using a Scaffold, integrating navigation and content padding.
 * Applies cyberpunk-style digital transition effects between screens.
 */
@OptIn(ExperimentalMaterial3Api::class)
/**
<<<<<<< HEAD
 * Displays the main application UI with a scaffolded layout, bottom navigation, and optional digital pixel effects.
 *
 * Sets up navigation and conditionally applies a cyberpunk-style digital pixel effect to the main content area. Hosts the app's navigation graph within the scaffold.
=======
 * Displays the main UI scaffold with bottom navigation and optional digital visual effects.
 *
 * Sets up navigation, applies cyberpunk-style digital transition effects to the main content area when enabled, and hosts the app's navigation graph.
>>>>>>> 28ca4dae
 */
@Composable
fun MainScreen() {
    // Use Jetpack Navigation 3's nav controller for digital transitions
    val navController = rememberNavController()

    // State to control digital effects
    var showDigitalEffects by remember { mutableStateOf(true) }

    Scaffold(
        bottomBar = { BottomNavigationBar(navController = navController) }
    ) { paddingValues ->
        Box(
            modifier = Modifier
                .fillMaxSize()
                .padding(paddingValues)
                // Apply our custom digital effects
                .then(
                    if (showDigitalEffects) {
                        Modifier.digitalPixelEffect(visible = true) // Direct use of extension function
                        // digitalScanlineEffect was removed as it's not defined
                    } else {
                        Modifier
                    }
                )
        ) {
            AppNavGraph(navController = navController)
        }
    }
}

/**
 * Displays a preview of the main screen composable within the app's theme for design-time visualization.
 */
@Preview(showBackground = true)
@Composable
fun MainScreenPreview() {
    AuraFrameFXTheme {
        MainScreen()
    }
}<|MERGE_RESOLUTION|>--- conflicted
+++ resolved
@@ -61,15 +61,10 @@
  */
 @OptIn(ExperimentalMaterial3Api::class)
 /**
-<<<<<<< HEAD
  * Displays the main application UI with a scaffolded layout, bottom navigation, and optional digital pixel effects.
  *
  * Sets up navigation and conditionally applies a cyberpunk-style digital pixel effect to the main content area. Hosts the app's navigation graph within the scaffold.
-=======
- * Displays the main UI scaffold with bottom navigation and optional digital visual effects.
- *
- * Sets up navigation, applies cyberpunk-style digital transition effects to the main content area when enabled, and hosts the app's navigation graph.
->>>>>>> 28ca4dae
+
  */
 @Composable
 fun MainScreen() {
