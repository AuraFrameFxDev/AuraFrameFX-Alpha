package dev.aurakai.auraframefx.ai.context

import dev.aurakai.auraframefx.ai.memory.MemoryManager
import dev.aurakai.auraframefx.ai.pipeline.AIPipelineConfig
import dev.aurakai.auraframefx.model.AgentType
import kotlinx.coroutines.flow.MutableStateFlow
import kotlinx.coroutines.flow.StateFlow
import kotlinx.coroutines.flow.update
import kotlinx.datetime.Clock
import kotlinx.datetime.Duration
import kotlinx.datetime.Instant
// import kotlinx.serialization.Contextual // No longer needed for Instant here
import kotlinx.serialization.Serializable
import dev.aurakai.auraframefx.serialization.InstantSerializer // Ensure this is imported
// dev.aurakai.auraframefx.model.AgentType is already imported by line 4, removing duplicate
import javax.inject.Inject
import javax.inject.Singleton

@Singleton
class ContextManager @Inject constructor(
    private val memoryManager: MemoryManager,
    private val config: AIPipelineConfig,
) {
    private val _activeContexts = MutableStateFlow(mapOf<String, ContextChain>())
    val activeContexts: StateFlow<Map<String, ContextChain>> = _activeContexts

    private val _contextStats = MutableStateFlow(ContextStats())
    val contextStats: StateFlow<ContextStats> = _contextStats

    /**
<<<<<<< HEAD
     * Creates a new context chain with the specified root and initial context.
     *
     * Initializes the chain's history with a single context node and stores all metadata as string values.
     *
     * @param rootContext The identifier for the root context of the chain.
     * @param initialContext The initial context content for the chain.
     * @param agent The agent associated with the initial context.
     * @param metadata Optional metadata for the context, with all values converted to strings.
=======
     * Creates and registers a new context chain with a root context, initial context, agent, and optional metadata.
     *
     * Initializes the chain with a single context node and assigns a unique identifier. The new chain is added to the set of active context chains.

     *
     * @param rootContext The identifier for the root context of the chain.
     * @param initialContext The initial context string for the chain.
     * @param agent The agent associated with the initial context.
     * @param metadata Optional metadata for the context chain and its initial node.
>>>>>>> 8ad51bdc
     * @return The unique identifier of the newly created context chain.
     */
    fun createContextChain(
        rootContext: String,
        initialContext: String,
        agent: AgentType,
        metadata: Map<String, String> = emptyMap(), // Changed Map<String, Any> to Map<String, String>
    ): String {
        val chain = ContextChain(
            rootContext = rootContext,
            currentContext = initialContext,
            contextHistory = listOf(
                ContextNode(
                    id = "ctx_${Clock.System.now().toEpochMilliseconds()}_0",
                    content = initialContext,
                    agent = agent,
                    metadata = metadata.mapValues { it.value.toString() } // Convert Map<String, Any> to Map<String, String>
                )
            ),
            agentContext = mapOf(agent to initialContext),
            metadata = metadata.mapValues { it.value.toString() } // Convert Map<String, Any> to Map<String, String>
        )

        _activeContexts.update { current ->
            current + (chain.id to chain)
        }
        updateStats()
        return chain.id
    }

    /**
<<<<<<< HEAD
     * Updates an existing context chain with a new context, agent, and metadata.
     *
     * Appends a new context node to the chain's history, updates the agent context mapping, and refreshes the last updated timestamp.
     *
     * @param chainId The identifier of the context chain to update.
     * @param newContext The new context string to add.
     * @param agent The agent associated with the new context.
     * @param metadata Additional metadata for the context node; all values are converted to strings.
=======
     * Updates an existing context chain by appending a new context node with the provided context, agent, and optional metadata.
     *
     * Adds a new context node to the specified chain, updates the agent-to-context mapping, and refreshes the chain's last updated timestamp.
     *
     * @param chainId The unique identifier of the context chain to update.
     * @param newContext The context string to append as a new node.
     * @param agent The agent associated with the new context node.

     * @param metadata Optional metadata to associate with the new context node.
>>>>>>> 8ad51bdc
     * @return The updated context chain.
     * @throws IllegalStateException if the specified context chain does not exist.
     */
    fun updateContextChain(
        chainId: String,
        newContext: String,
        agent: AgentType,
        metadata: Map<String, String> = emptyMap(), // Changed Map<String, Any> to Map<String, String>
    ): ContextChain {
        val chain =
            _activeContexts.value[chainId] ?: throw IllegalStateException("Context chain not found")

        val updatedChain = chain.copy(
            currentContext = newContext,
            contextHistory = chain.contextHistory + ContextNode(
                id = "ctx_${Clock.System.now().toEpochMilliseconds()}_${chain.contextHistory.size}",
                content = newContext,
                agent = agent,
                metadata = metadata.mapValues { it.value.toString() } // Convert Map<String, Any> to Map<String, String>
            ),
            agentContext = chain.agentContext + (agent to newContext),
            lastUpdated = Clock.System.now()
        )

        _activeContexts.update { current ->
            current - chainId + (chainId to updatedChain)
        }
        updateStats()
        return updatedChain
    }

    /**
     * Retrieves the context chain associated with the specified chain ID.
     *
     * @param chainId The unique identifier of the context chain.
     * @return The corresponding ContextChain if found, or null if no chain exists for the given ID.
     */
    fun getContextChain(chainId: String): ContextChain? {
        return _activeContexts.value[chainId]
    }

    /**
     * Retrieves the most relevant context chain and related chains based on the specified query criteria.
     *
     * Filters active context chains by agent (if specified), sorts them by most recent update, and limits the results according to configuration and query parameters. Returns a [ContextChainResult] containing the most recently updated chain (or a new chain initialized with the query if none exist), a list of related chains meeting the minimum relevance threshold, and the original query.
     *
     * @param query The criteria for filtering, sorting, and limiting context chains.
     * @return A [ContextChainResult] with the selected chain, related chains, and the query.
     */

  
    fun queryContext(query: ContextQuery): ContextChainResult {
        val chains = _activeContexts.value.values
            .filter { chain ->
                query.agentFilter.isEmpty() || query.agentFilter.contains(chain.agentContext.keys.first())
            }
            .sortedByDescending { it.lastUpdated }
            .take(config.contextChainingConfig.maxChainLength)

        val relatedChains = chains
            .filter { chain ->
                chain.relevanceScore >= query.minRelevance
            }
            .take(query.maxChainLength)

        return ContextChainResult(
            chain = chains.firstOrNull() ?: ContextChain(
                rootContext = query.query,
                currentContext = query.query
            ), // Added currentContext
            relatedChains = relatedChains,
            query = query
        )
    }

    /**
     * Updates context chain statistics based on the current set of active chains.
     *
     * Recalculates the total number of chains, the number of recently updated (active) chains,
     * the length of the longest chain, and sets the timestamp of the last update.

     */
    private fun updateStats() {
        val chains = _activeContexts.value.values
        _contextStats.update { current ->
            current.copy(
                totalChains = chains.size,
                activeChains = chains.count {
                    it.lastUpdated > Clock.System.now()
                        .minus(Duration.milliseconds(config.contextChainingConfig.maxChainLength.toLong())) // Corrected minus call
                },
                longestChain = chains.maxOfOrNull { it.contextHistory.size } ?: 0,
                lastUpdated = Clock.System.now()
            )
        }
    }
}

@Serializable // Ensure ContextStats is serializable if it's part of a larger serializable graph implicitly
data class ContextStats(
    val totalChains: Int = 0,
    val activeChains: Int = 0,
    val longestChain: Int = 0,
    @Serializable(with = dev.aurakai.auraframefx.serialization.InstantSerializer::class) val lastUpdated: Instant = Clock.System.now(),
)<|MERGE_RESOLUTION|>--- conflicted
+++ resolved
@@ -28,7 +28,6 @@
     val contextStats: StateFlow<ContextStats> = _contextStats
 
     /**
-<<<<<<< HEAD
      * Creates a new context chain with the specified root and initial context.
      *
      * Initializes the chain's history with a single context node and stores all metadata as string values.
@@ -37,17 +36,7 @@
      * @param initialContext The initial context content for the chain.
      * @param agent The agent associated with the initial context.
      * @param metadata Optional metadata for the context, with all values converted to strings.
-=======
-     * Creates and registers a new context chain with a root context, initial context, agent, and optional metadata.
-     *
-     * Initializes the chain with a single context node and assigns a unique identifier. The new chain is added to the set of active context chains.
 
-     *
-     * @param rootContext The identifier for the root context of the chain.
-     * @param initialContext The initial context string for the chain.
-     * @param agent The agent associated with the initial context.
-     * @param metadata Optional metadata for the context chain and its initial node.
->>>>>>> 8ad51bdc
      * @return The unique identifier of the newly created context chain.
      */
     fun createContextChain(
@@ -79,7 +68,6 @@
     }
 
     /**
-<<<<<<< HEAD
      * Updates an existing context chain with a new context, agent, and metadata.
      *
      * Appends a new context node to the chain's history, updates the agent context mapping, and refreshes the last updated timestamp.
@@ -88,17 +76,7 @@
      * @param newContext The new context string to add.
      * @param agent The agent associated with the new context.
      * @param metadata Additional metadata for the context node; all values are converted to strings.
-=======
-     * Updates an existing context chain by appending a new context node with the provided context, agent, and optional metadata.
-     *
-     * Adds a new context node to the specified chain, updates the agent-to-context mapping, and refreshes the chain's last updated timestamp.
-     *
-     * @param chainId The unique identifier of the context chain to update.
-     * @param newContext The context string to append as a new node.
-     * @param agent The agent associated with the new context node.
 
-     * @param metadata Optional metadata to associate with the new context node.
->>>>>>> 8ad51bdc
      * @return The updated context chain.
      * @throws IllegalStateException if the specified context chain does not exist.
      */
