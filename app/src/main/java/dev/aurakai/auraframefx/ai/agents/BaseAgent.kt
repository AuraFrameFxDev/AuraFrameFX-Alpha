package dev.aurakai.auraframefx.ai.agents

import dev.aurakai.auraframefx.model.AgentResponse

import dev.aurakai.auraframefx.api.model.AgentType // Corrected import
import dev.aurakai.auraframefx.model.AiRequest
import kotlinx.coroutines.flow.Flow
import kotlinx.coroutines.flow.flow
 

/**
 * Base implementation of the [Agent] interface.
 * @param agentName The name of the agent.

 * @param agentType The string representation of the agent type, to be mapped to [AgentType].
 */
open class BaseAgent(
    private val _agentName: String,
    private val _agentType: String,

) : Agent {

    /**
     * Returns the name of the agent.
     *
     * @return The agent's name, or null if not set.
     */
    override fun getName(): String? {
        return _agentName
    }

<<<<<<< HEAD
    /**
     * Returns the agent's type as an `ApiAgentType` by mapping the internal type string, defaulting to `ApiAgentType.Aura` if no match is found.
     *
     * If the internal type string does not correspond to any known `ApiAgentType`, the method returns `ApiAgentType.Aura` as a fallback.
     *
     * @return The mapped `ApiAgentType` for this agent.
     */
    override fun getType(): ApiAgentType {
        // Map string to the generated ApiAgentType
        // Fallback to a default or throw an error if mapping fails
        return ApiAgentType.values().firstOrNull { it.value.equals(_agentType, ignoreCase = true) }
            ?: ApiAgentType.Aura // Defaulting to Aura, consider a more robust fallback or error
    }

    /**
     * Processes an AI request with the provided context and returns a default agent response.
     *
     * Subclasses should override this method to provide custom request handling logic.
     *
     * @param request The AI request to process.
     * @param context Additional context for the request.
     * @return A default `AgentResponse` containing a message referencing the request, context, and agent name, with fixed confidence.
     */
=======
    override fun getType(): AgentType { // Return non-nullable AgentType from api.model
        return try {
            AgentType.valueOf(_agentType.uppercase())
        } catch (e: IllegalArgumentException) {
            // Or handle error more gracefully, e.g., map to a default or throw
            throw IllegalArgumentException("Invalid agent type string: $_agentType", e)
        }
    }


>>>>>>> 7f599010
    override suspend fun processRequest(request: AiRequest, context: String): AgentResponse {
        // Default implementation for base agent, override in subclasses
        // Added 'context' parameter to match interface
        // Used request.prompt instead of request.query
        // Used isSuccess instead of confidence
        return AgentResponse(

            content = "BaseAgent response to '${request.prompt}' for agent $_agentName with context '$context'",
            isSuccess = true
        )
    }

<<<<<<< HEAD
    /**
     * Returns a flow emitting a default agent response for the given request.
     *
     * The response includes the request query and agent name with a fixed confidence score. Intended to be overridden by subclasses for custom streaming behavior.
     *
     * @return A flow containing a single default `AgentResponse`.
     */
=======
>>>>>>> 7f599010
    override fun processRequestFlow(request: AiRequest): Flow<AgentResponse> {
        // Basic implementation, can be overridden for more complex streaming logic
        return flow {
            // For simplicity, using a dummy context. Subclasses should provide meaningful context.
            emit(processRequest(request, "DefaultContext_BaseAgentFlow"))
        }
    }

    
}<|MERGE_RESOLUTION|>--- conflicted
+++ resolved
@@ -29,7 +29,7 @@
         return _agentName
     }
 
-<<<<<<< HEAD
+
     /**
      * Returns the agent's type as an `ApiAgentType` by mapping the internal type string, defaulting to `ApiAgentType.Aura` if no match is found.
      *
@@ -53,18 +53,7 @@
      * @param context Additional context for the request.
      * @return A default `AgentResponse` containing a message referencing the request, context, and agent name, with fixed confidence.
      */
-=======
-    override fun getType(): AgentType { // Return non-nullable AgentType from api.model
-        return try {
-            AgentType.valueOf(_agentType.uppercase())
-        } catch (e: IllegalArgumentException) {
-            // Or handle error more gracefully, e.g., map to a default or throw
-            throw IllegalArgumentException("Invalid agent type string: $_agentType", e)
-        }
-    }
 
-
->>>>>>> 7f599010
     override suspend fun processRequest(request: AiRequest, context: String): AgentResponse {
         // Default implementation for base agent, override in subclasses
         // Added 'context' parameter to match interface
@@ -76,8 +65,6 @@
             isSuccess = true
         )
     }
-
-<<<<<<< HEAD
     /**
      * Returns a flow emitting a default agent response for the given request.
      *
@@ -85,8 +72,7 @@
      *
      * @return A flow containing a single default `AgentResponse`.
      */
-=======
->>>>>>> 7f599010
+=
     override fun processRequestFlow(request: AiRequest): Flow<AgentResponse> {
         // Basic implementation, can be overridden for more complex streaming logic
         return flow {
