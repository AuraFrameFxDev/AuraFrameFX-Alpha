package dev.aurakai.auraframefx.ai.agents

import dev.aurakai.auraframefx.model.AgentResponse

import dev.aurakai.auraframefx.api.model.AgentType // Corrected import
import dev.aurakai.auraframefx.model.AiRequest
import kotlinx.coroutines.flow.Flow
import kotlinx.coroutines.flow.flow
 

/**
 * Base implementation of the [Agent] interface.
 * @param agentName The name of the agent.

 * @param agentType The string representation of the agent type, to be mapped to [AgentType].
 */
open class BaseAgent(
    private val _agentName: String,
    private val _agentType: String,

) : Agent {

    /**
<<<<<<< HEAD
     * Retrieves the agent's name.
     *
     * @return The name of the agent, or null if not set.
=======
     * Returns the name of the agent.
     *
     * @return The agent's name, or null if not set.
>>>>>>> 0725b411
     */
    override fun getName(): String? {
        return _agentName
    }

<<<<<<< HEAD
    /**
     * Returns the agent's type as an `AgentType` enum value.
     *
     * @return The `AgentType` corresponding to the agent's internal type string.
     * @throws IllegalArgumentException If the internal type string does not match any valid `AgentType`.
     */
    override fun getType(): AgentType { // Return non-nullable AgentType from api.model
        return try {
            AgentType.valueOf(_agentType.uppercase())
        } catch (e: IllegalArgumentException) {
            // Or handle error more gracefully, e.g., map to a default or throw
            throw IllegalArgumentException("Invalid agent type string: $_agentType", e)
        }
=======

    /**
     * Returns the agent's type as an `ApiAgentType` by mapping the internal type string, defaulting to `ApiAgentType.Aura` if no match is found.
     *
     * If the internal type string does not correspond to any known `ApiAgentType`, the method returns `ApiAgentType.Aura` as a fallback.
     *
     * @return The mapped `ApiAgentType` for this agent.
     */
    override fun getType(): ApiAgentType {
        // Map string to the generated ApiAgentType
        // Fallback to a default or throw an error if mapping fails
        return ApiAgentType.values().firstOrNull { it.value.equals(_agentType, ignoreCase = true) }
            ?: ApiAgentType.Aura // Defaulting to Aura, consider a more robust fallback or error
>>>>>>> 0725b411
    }

    /**
     * Processes an AI request with the provided context and returns a default agent response.
     *
     * Subclasses should override this method to provide custom request handling logic.
     *
     * @param request The AI request to process.
     * @param context Additional context for the request.
     * @return A default `AgentResponse` containing a message referencing the request, context, and agent name, with fixed confidence.
     */

    /**
     * Processes an AI request and returns a default successful response.
     *
     * Generates a generic agent response containing the request prompt, agent name, and provided context.
     * Intended to be overridden by subclasses for custom request handling.
     *
     * @param request The AI request to process.
     * @param context Additional context information for the request.
     * @return An [AgentResponse] with a default message and success status.
     */
    override suspend fun processRequest(request: AiRequest, context: String): AgentResponse {
        // Default implementation for base agent, override in subclasses
        return AgentResponse(
            content = "BaseAgent response to '${request.query}' for agent $_agentName with context '$context'",
            confidence = 1.0f
        )
    }
<<<<<<< HEAD

    /**
     * Returns a flow emitting a single agent response for the given AI request.
     *
     * This default implementation calls `processRequest` with a placeholder context. Subclasses may override to provide streaming or multi-part responses.
     *
     * @return A flow emitting one `AgentResponse` for the provided request.
     */
=======
    /**
     * Returns a flow emitting a default agent response for the given request.
     *
     * The response includes the request query and agent name with a fixed confidence score. Intended to be overridden by subclasses for custom streaming behavior.
     *
     * @return A flow containing a single default `AgentResponse`.
     */
=
>>>>>>> 0725b411
    override fun processRequestFlow(request: AiRequest): Flow<AgentResponse> {
        // Basic implementation, can be overridden for more complex streaming logic
        return flow {
            // For simplicity, using a dummy context. Subclasses should provide meaningful context.
            emit(processRequest(request, "DefaultContext_BaseAgentFlow"))
        }
    }

    
}<|MERGE_RESOLUTION|>--- conflicted
+++ resolved
@@ -21,21 +21,15 @@
 ) : Agent {
 
     /**
-<<<<<<< HEAD
      * Retrieves the agent's name.
      *
      * @return The name of the agent, or null if not set.
-=======
-     * Returns the name of the agent.
-     *
-     * @return The agent's name, or null if not set.
->>>>>>> 0725b411
+
      */
     override fun getName(): String? {
         return _agentName
     }
 
-<<<<<<< HEAD
     /**
      * Returns the agent's type as an `AgentType` enum value.
      *
@@ -49,21 +43,7 @@
             // Or handle error more gracefully, e.g., map to a default or throw
             throw IllegalArgumentException("Invalid agent type string: $_agentType", e)
         }
-=======
 
-    /**
-     * Returns the agent's type as an `ApiAgentType` by mapping the internal type string, defaulting to `ApiAgentType.Aura` if no match is found.
-     *
-     * If the internal type string does not correspond to any known `ApiAgentType`, the method returns `ApiAgentType.Aura` as a fallback.
-     *
-     * @return The mapped `ApiAgentType` for this agent.
-     */
-    override fun getType(): ApiAgentType {
-        // Map string to the generated ApiAgentType
-        // Fallback to a default or throw an error if mapping fails
-        return ApiAgentType.values().firstOrNull { it.value.equals(_agentType, ignoreCase = true) }
-            ?: ApiAgentType.Aura // Defaulting to Aura, consider a more robust fallback or error
->>>>>>> 0725b411
     }
 
     /**
@@ -93,7 +73,6 @@
             confidence = 1.0f
         )
     }
-<<<<<<< HEAD
 
     /**
      * Returns a flow emitting a single agent response for the given AI request.
@@ -102,16 +81,7 @@
      *
      * @return A flow emitting one `AgentResponse` for the provided request.
      */
-=======
-    /**
-     * Returns a flow emitting a default agent response for the given request.
-     *
-     * The response includes the request query and agent name with a fixed confidence score. Intended to be overridden by subclasses for custom streaming behavior.
-     *
-     * @return A flow containing a single default `AgentResponse`.
-     */
-=
->>>>>>> 0725b411
+
     override fun processRequestFlow(request: AiRequest): Flow<AgentResponse> {
         // Basic implementation, can be overridden for more complex streaming logic
         return flow {
