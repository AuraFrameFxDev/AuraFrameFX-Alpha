package dev.aurakai.auraframefx.di

import dagger.Module
import dagger.Provides
import dagger.hilt.InstallIn
import dagger.hilt.components.SingletonComponent
import dev.aurakai.auraframefx.api.client.apis.AIContentApi
import dev.aurakai.auraframefx.network.AuraFxContentApiClient
import kotlinx.serialization.json.Json
import okhttp3.OkHttpClient
import okhttp3.logging.HttpLoggingInterceptor
import javax.inject.Singleton

/**
 * Dagger Hilt module for providing dependencies related to the AuraFrameFx AI API.
 */
@Module
@InstallIn(SingletonComponent::class)
object AuraFxAiApiModule {

    /**
     * Provides the OkHttpClient configured for API requests.
     */
    @Provides
    @Singleton
    fun provideOkHttpClient(): OkHttpClient {
        val loggingInterceptor = HttpLoggingInterceptor().apply {
            level = HttpLoggingInterceptor.Level.BODY
        }
        
        return OkHttpClient.Builder()
            .addInterceptor(loggingInterceptor)
            .build()
    }

    /**
     * Provides the JSON serializer configured for the API.
     */
    @Provides
    @Singleton
    fun provideJson(): Json = Json {
        ignoreUnknownKeys = true
        coerceInputValues = true
        isLenient = true
        encodeDefaults = true
    }

    /**
     * Provides the ContentApi interface implementation for accessing the AuraFrameFx AI API.
     */
    @Provides
    @Singleton
<<<<<<< HEAD
    fun provideAiContentApi(okHttpClient: OkHttpClient): AIContentApi {
=======
    fun provideAiContentApi(okHttpClient: OkHttpClient, json: Json): AIContentApi {
>>>>>>> ca389b09
        val baseUrl = "https://api.auraframefx.com/v1"
        
        return AIContentApi(basePath = baseUrl, client = okHttpClient)
    }

    /**
     * Provides the AuraFxContentApiClient wrapper for the AiContentApi.
     */
    @Provides
    @Singleton
    fun provideAuraFxContentApiClient(aiContentApi: AIContentApi): AuraFxContentApiClient {
        return AuraFxContentApiClient(aiContentApi)
    }
}<|MERGE_RESOLUTION|>--- conflicted
+++ resolved
@@ -50,11 +50,8 @@
      */
     @Provides
     @Singleton
-<<<<<<< HEAD
     fun provideAiContentApi(okHttpClient: OkHttpClient): AIContentApi {
-=======
-    fun provideAiContentApi(okHttpClient: OkHttpClient, json: Json): AIContentApi {
->>>>>>> ca389b09
+
         val baseUrl = "https://api.auraframefx.com/v1"
         
         return AIContentApi(basePath = baseUrl, client = okHttpClient)
