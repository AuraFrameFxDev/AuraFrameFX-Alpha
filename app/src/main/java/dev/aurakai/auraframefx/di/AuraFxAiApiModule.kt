--- conflicted
+++ resolved
@@ -54,12 +54,8 @@
      */
     @Provides
     @Singleton
-<<<<<<< HEAD
     fun provideAiContentApi(okHttpClient: OkHttpClient, json: Json): AIContentApi {
-=======
-    fun provideAiContentApi(okHttpClient: OkHttpClient): AIContentApi {
 
->>>>>>> 38424a25
         val baseUrl = "https://api.auraframefx.com/v1"
         
         return AIContentApi(basePath = baseUrl, client = okHttpClient)
