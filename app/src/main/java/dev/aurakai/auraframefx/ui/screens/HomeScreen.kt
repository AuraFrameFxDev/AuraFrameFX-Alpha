package dev.aurakai.auraframefx.ui.screens

import androidx.compose.foundation.clickable
import androidx.compose.foundation.layout.*
import androidx.compose.foundation.rememberScrollState
import androidx.compose.foundation.verticalScroll
import androidx.compose.runtime.*
import androidx.compose.ui.Alignment
import androidx.compose.ui.Modifier
import androidx.compose.ui.res.stringResource
import androidx.compose.ui.unit.dp
import androidx.navigation.NavController
import dev.aurakai.auraframefx.R // Already present, good.
import dev.aurakai.auraframefx.ui.animation.*
import dev.aurakai.auraframefx.ui.components.CyberMenuItem
import dev.aurakai.auraframefx.ui.components.CyberpunkText
import dev.aurakai.auraframefx.ui.components.FloatingCyberWindow
import dev.aurakai.auraframefx.ui.components.AuraSparkleButton
import dev.aurakai.auraframefx.ui.components.CornerStyle
import dev.aurakai.auraframefx.ui.components.BackgroundStyle
import dev.aurakai.auraframefx.ui.components.HexagonGridBackground
import dev.aurakai.auraframefx.ui.components.DigitalLandscapeBackground
import dev.aurakai.auraframefx.ui.components.digitalGlitchEffect // Explicit import
import dev.aurakai.auraframefx.ui.components.cyberEdgeGlow // Explicit import for consistency
import dev.aurakai.auraframefx.ui.navigation.NavDestination
import dev.aurakai.auraframefx.ui.theme.*


/**
 * Home screen for the AuraFrameFX app with cyberpunk-style floating UI
 *
 * Features a digital landscape background with floating transparent windows
 * and hexagonal UI elements inspired by futuristic cyberpunk interfaces.
 */
/**
 * Displays the AuraFrameFX home screen with a cyberpunk-themed floating UI, layered backgrounds, interactive navigation menu, action buttons, and system status panels.
 *
 * The screen features a digital landscape and hexagon grid background, a stylized title header, a main navigation menu with selectable items and AI chat access, action buttons for system functions, and a status panel showing neural and quantum system states. Navigation actions are triggered based on user interaction with menu items and buttons.
 */
/**
 * Displays the main home screen UI for the AuraFrameFX app with a cyberpunk theme.
 *
<<<<<<< HEAD
 * The screen features layered animated backgrounds, a stylized title header, a navigation menu with selectable items, action buttons for system features, and a status panel. Navigation to other screens is triggered by user interaction with menu items and buttons.
=======
 * The screen features layered animated backgrounds, a floating window header, a navigation menu with selectable items and AI chat access, action buttons for system navigation, and a status panel showing system states. Navigation to other screens is triggered by user interaction with menu items or buttons.
>>>>>>> 0c0bccaf
 */
@Composable
fun HomeScreen(navController: NavController) {
    // Track selected menu item
    var selectedMenuItem by remember { mutableStateOf("") }

    // Background with digital landscape and hexagon grid
    Box(modifier = Modifier.fillMaxSize()) {
        // Digital landscape background like in image reference 4
        DigitalLandscapeBackground(
            modifier = Modifier.fillMaxSize()
        )

        // Animated hexagon grid overlay like in image reference 1
        HexagonGridBackground(
            modifier = Modifier.fillMaxSize(),
            alpha = 0.2f
        )

        // Main content with floating windows
        Column(
            modifier = Modifier
                .fillMaxSize()
                .padding(16.dp)
                .verticalScroll(rememberScrollState()),
            horizontalAlignment = Alignment.CenterHorizontally
        ) {
            Spacer(modifier = Modifier.height(40.dp))

            // Title header like in image reference 4
            FloatingCyberWindow(
                modifier = Modifier
                    .fillMaxWidth()
                    .height(120.dp),
                cornerStyle = CornerStyle.HEXAGON,
                title = stringResource(R.string.app_title),
                backgroundStyle = BackgroundStyle.MATRIX
            ) {
                Column(
                    modifier = Modifier.fillMaxSize(),
                    verticalArrangement = Arrangement.Center,
                    horizontalAlignment = Alignment.CenterHorizontally
                ) {
                    CyberpunkText(
                        text = stringResource(R.string.app_name),
                        color = CyberpunkTextColor.Primary,
                        style = CyberpunkTextStyle.Label
                    )

                    Spacer(modifier = Modifier.height(8.dp))

                    CyberpunkText(
                        text = "Neural Interface Active",
                        color = CyberpunkTextColor.Secondary,
                        style = CyberpunkTextStyle.Body
                    )
                }
            }

            Spacer(modifier = Modifier.height(32.dp))

            // Main navigation menu like in image reference 1
            FloatingCyberWindow(
                modifier = Modifier
                    .fillMaxWidth()
                    .cyberEdgeGlow(),
                title = stringResource(R.string.virtual_monitorization),
                cornerStyle = CornerStyle.SHARP
            ) {
                Column(modifier = Modifier.fillMaxWidth()) {
                    val menuItems = listOf(
                        stringResource(R.string.menu_dashboard) to null,
                        stringResource(R.string.menu_analytics) to null,
                        stringResource(R.string.menu_conference_room) to NavDestination.AiChat.route
                    )

                    menuItems.forEach { (menuItem, destination) ->
                        CyberMenuItem(
                            text = menuItem,
                            modifier = Modifier
                                .fillMaxWidth()
                                .padding(vertical = 8.dp)
                                .digitalPixelEffect(visible = selectedMenuItem == menuItem)
                                .clickable {
                                    selectedMenuItem = menuItem
                                    destination?.let { route ->
                                        navController.navigate(route)
                                    }
                                },
                            isSelected = selectedMenuItem == menuItem
                        )
                    }

                    Spacer(modifier = Modifier.height(8.dp))

                    AuraSparkleButton(
                        text = stringResource(R.string.ai_chat_placeholder),
                        onClick = {
                            selectedMenuItem = "ai_chat"
                            navController.navigate(NavDestination.AiChat.route)
                        }
                    )

                    Spacer(modifier = Modifier.height(8.dp))

                    // Warning message like in image reference 4
                    if (selectedMenuItem != stringResource(R.string.menu_conference_room)) {
                        Box(
                            modifier = Modifier
                                .fillMaxWidth()
                                .padding(top = 16.dp),
                            contentAlignment = Alignment.Center
                        ) {
                            CyberpunkText(
                                text = stringResource(R.string.xhancement_caution),
                                color = CyberpunkTextColor.Warning,
                                style = CyberpunkTextStyle.Glitch,
                                enableGlitch = true
                            )
                        }
                    }
                }
            }

            Spacer(modifier = Modifier.height(24.dp))

            // Action buttons - like in image reference 3
            Row(
                modifier = Modifier.fillMaxWidth(),
                horizontalArrangement = Arrangement.SpaceEvenly
            ) {
                // These buttons match the style in reference image 3
                FloatingCyberWindow(
                    modifier = Modifier
                        .size(80.dp)
                        .cyberEdgeGlow(
                            primaryColor = NeonPink,
                            secondaryColor = NeonBlue
                        )
                        .clickable { navController.navigate(NavDestination.Profile.route) },
                    cornerStyle = CornerStyle.ROUNDED,
                    title = "System Status",
                    backgroundStyle = BackgroundStyle.SOLID
                ) {
                    Box(modifier = Modifier.fillMaxSize(), contentAlignment = Alignment.Center) {
                        CyberpunkText(
                            text = "System Online",
                            color = CyberpunkTextColor.Warning,
                            style = CyberpunkTextStyle.Body
                        )
                    }
                }

                FloatingCyberWindow(
                    modifier = Modifier
                        .size(80.dp)
                        .cyberEdgeGlow(
                            primaryColor = NeonCyan,
                            secondaryColor = NeonBlue
                        )
                        .clickable { navController.navigate(NavDestination.Settings.route) },
                    cornerStyle = CornerStyle.ROUNDED,
                    title = "Performance Metrics",
                    backgroundStyle = BackgroundStyle.SOLID
                ) {
                    Box(modifier = Modifier.fillMaxSize(), contentAlignment = Alignment.Center) {
                        CyberpunkText(
                            text = "Ready for Input",
                            color = CyberpunkTextColor.Primary,
                            style = CyberpunkTextStyle.Body
                        )
                    }
                }

                FloatingCyberWindow(
                    modifier = Modifier
                        .size(80.dp)
                        .cyberEdgeGlow(
                            primaryColor = NeonGreen,
                            secondaryColor = NeonBlue
                        )
                        .clickable { navController.navigate(NavDestination.OracleDriveControl.route) },
                    cornerStyle = CornerStyle.ROUNDED,
                    title = "Network Status",
                    backgroundStyle = BackgroundStyle.SOLID
                ) {
                    Box(modifier = Modifier.fillMaxSize(), contentAlignment = Alignment.Center) {
                        CyberpunkText(
                            text = "Aura Framework Active",
                            color = CyberpunkTextColor.Secondary,
                            style = CyberpunkTextStyle.Body
                        )
                    }
                }
            }

            Spacer(modifier = Modifier.height(32.dp))

            // Status panel based on image reference 5
            FloatingCyberWindow(
                modifier = Modifier
                    .fillMaxWidth()
                    .height(140.dp)
                    .digitalGlitchEffect(),
                cornerStyle = CornerStyle.HEXAGON,
                title = "Digital Matrix",
                backgroundStyle = BackgroundStyle.GRADIENT
            ) {
                Column(
                    modifier = Modifier.fillMaxSize(),
                    verticalArrangement = Arrangement.Center,
                    horizontalAlignment = Alignment.CenterHorizontally
                ) {
                    CyberpunkText(
                        text = stringResource(R.string.aura_shield_active),
                        color = CyberpunkTextColor.Primary,
                        style = CyberpunkTextStyle.Body // Added style
                    )

                    Spacer(modifier = Modifier.height(16.dp))

                    Row(
                        modifier = Modifier.fillMaxWidth(),
                        horizontalArrangement = Arrangement.SpaceEvenly
                    ) {
                        Column(horizontalAlignment = Alignment.CenterHorizontally) {
                            CyberpunkText(
                                text = stringResource(R.string.neural),
                                color = CyberpunkTextColor.White,
                                style = CyberpunkTextStyle.Label // Added style
                            )
                            CyberpunkText(
                                text = stringResource(R.string.active),
                                color = CyberpunkTextColor.Primary,
                                style = CyberpunkTextStyle.Body // Added style
                            )
                        }

                        Column(horizontalAlignment = Alignment.CenterHorizontally) {
                            CyberpunkText(
                                text = stringResource(R.string.quantum),
                                color = CyberpunkTextColor.White,
                                style = CyberpunkTextStyle.Label // Added style
                            )
                            CyberpunkText(
                                text = stringResource(R.string.quantum_percent),
                                color = CyberpunkTextColor.Primary,
                                style = CyberpunkTextStyle.Body // Added style
                            )
                        }
                    }
                }
            }

            Spacer(modifier = Modifier.height(24.dp))
        }
    }
}<|MERGE_RESOLUTION|>--- conflicted
+++ resolved
@@ -40,11 +40,8 @@
 /**
  * Displays the main home screen UI for the AuraFrameFX app with a cyberpunk theme.
  *
-<<<<<<< HEAD
- * The screen features layered animated backgrounds, a stylized title header, a navigation menu with selectable items, action buttons for system features, and a status panel. Navigation to other screens is triggered by user interaction with menu items and buttons.
-=======
+
  * The screen features layered animated backgrounds, a floating window header, a navigation menu with selectable items and AI chat access, action buttons for system navigation, and a status panel showing system states. Navigation to other screens is triggered by user interaction with menu items or buttons.
->>>>>>> 0c0bccaf
  */
 @Composable
 fun HomeScreen(navController: NavController) {
