--- conflicted
+++ resolved
@@ -52,7 +52,6 @@
  * @param isSelected Indicates whether the menu item is currently selected.
  */
 /**
-<<<<<<< HEAD
  * Displays a menu item with customizable text and selection state.
  *
  * @param text The label to display on the menu item.
@@ -70,11 +69,7 @@
  * Displays a menu item with customizable text and selection state for use in a Compose UI.
  *
  * @param text The label shown on the menu item.
-=======
- * Displays a menu item with customizable text and selection state for use in Jetpack Compose UI.
- *
- * @param text The label to display for the menu item.
->>>>>>> 66ed63be
+
  * @param isSelected Whether the menu item is currently selected.
  */
 @Composable
