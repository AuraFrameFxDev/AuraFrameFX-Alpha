package dev.aurakai.auraframefx.ui.components

import androidx.compose.foundation.Canvas
import androidx.compose.foundation.background
import androidx.compose.foundation.gestures.*
import androidx.compose.foundation.layout.*
import androidx.compose.foundation.lazy.LazyColumn
import androidx.compose.foundation.lazy.items
import androidx.compose.foundation.lazy.rememberLazyListState
import androidx.compose.foundation.shape.CircleShape
import androidx.compose.material.icons.Icons
import androidx.compose.material.icons.filled.Delete // Explicit import
import androidx.compose.material.icons.filled.Pause // Explicit import
import androidx.compose.material.icons.filled.PlayArrow // Explicit import
import androidx.compose.material.icons.filled.Refresh // Explicit import
import androidx.compose.material3.*
import androidx.compose.runtime.*
import androidx.compose.ui.Alignment
import androidx.compose.ui.Modifier
import androidx.compose.ui.geometry.Offset
import androidx.compose.ui.graphics.Color
import androidx.compose.ui.graphics.drawscope.Fill
import androidx.compose.ui.graphics.drawscope.Stroke
import androidx.compose.ui.input.pointer.pointerInput
import androidx.compose.ui.platform.LocalDensity
import androidx.compose.ui.unit.dp
import androidx.hilt.navigation.compose.hiltViewModel
import dev.aurakai.auraframefx.model.AgentType
import dev.aurakai.auraframefx.ui.theme.NeonBlue
import dev.aurakai.auraframefx.ui.theme.NeonPink
import dev.aurakai.auraframefx.ui.theme.NeonPurple // Added import
import dev.aurakai.auraframefx.ui.theme.NeonTeal // Added import
import dev.aurakai.auraframefx.viewmodel.GenesisAgentViewModel
import kotlinx.coroutines.delay
import kotlinx.coroutines.flow.MutableStateFlow
import kotlinx.coroutines.flow.StateFlow
import kotlinx.coroutines.flow.asStateFlow
import kotlinx.coroutines.flow.update
import kotlinx.coroutines.launch
import java.util.*
import kotlin.math.*

/**
 * Displays an interactive rotating halo interface for managing agents and delegating tasks.
 *
 * Renders a visual halo with agent nodes, supports drag-and-drop task assignment, tracks task history, and animates agent status. Users can assign tasks to agents by dragging nodes, input tasks, and monitor processing status in real time. Includes controls for rotation, resetting, and clearing task history.
 */
<<<<<<< HEAD
/**
 * Displays an interactive rotating halo interface for managing agents and delegating tasks.
 *
 * Renders a visual halo with agent nodes arranged in a circle, supporting drag-and-drop task assignment, real-time status updates, and task history tracking. Users can assign tasks to agents by dragging nodes, input tasks via an overlay, and monitor agent processing status with animated effects. Includes controls for halo rotation, resetting, and clearing task history.
 */
/**
 * Displays an interactive, animated halo interface for managing agents and delegating tasks.
 *
 * Renders agent nodes arranged in a rotating circular halo, allowing users to assign tasks via drag-and-drop or by tapping the central "GENESIS" node. Visualizes agent statuses with animated effects, provides real-time status updates, and maintains a scrollable task history. Includes controls for toggling rotation, resetting the halo, and clearing task history.
 */
/**
 * Displays an interactive, animated circular halo interface for managing agents and delegating tasks.
 *
 * Renders agent nodes arranged in a rotating halo, allowing users to assign tasks to agents via drag-and-drop or by tapping the central "GENESIS" node. Visualizes agent statuses with animated effects, provides real-time status updates, and maintains a scrollable task history. Includes controls for toggling rotation, resetting the halo, and clearing task history.
 */
/**
 * Displays an interactive, animated circular halo interface for managing agents and delegating tasks.
 *
 * Renders agent nodes arranged in a rotating halo, allowing users to assign tasks to agents via drag-and-drop or by tapping the central "GENESIS" node. Visualizes agent statuses with animated effects, provides real-time status updates, and displays a scrollable task history panel. Includes controls for toggling rotation, resetting the halo, and clearing task history.
 */
/**
 * Displays an interactive, animated circular halo interface for managing agents and delegating tasks.
 *
 * Renders agent nodes arranged in a rotating halo, allowing users to assign tasks to agents via drag-and-drop or by tapping the central "GENESIS" node. Visualizes agent statuses with animated effects, provides real-time status updates, and displays a scrollable task history panel. Includes controls for toggling rotation, resetting the halo, and clearing task history.
 */
=======
>>>>>>> 4acc7ca7
@OptIn(
    ExperimentalMaterial3Api::class,
    androidx.compose.foundation.gestures.ExperimentalFoundationApi::class
)
@Composable
fun HaloView(viewModel: GenesisAgentViewModel = hiltViewModel()) {
    var isRotating by remember { mutableStateOf(true) }
    var rotationAngle by remember { mutableFloatStateOf(0f) }
    val agents = viewModel.getAgentsByPriority()
    val coroutineScope = rememberCoroutineScope()
    val lazyListState = rememberLazyListState()

    // Task delegation state
    var draggingAgent by remember { mutableStateOf<AgentType?>(null) }
    var dragOffset by remember { mutableStateOf(Offset.Zero) }
    var dragStartOffset by remember { mutableStateOf(Offset.Zero) }
    var selectedTask by remember { mutableStateOf("") }

    // Task history
    val _taskHistory = remember { MutableStateFlow(emptyList<String>()) }
    val taskHistory: StateFlow<List<String>> =
        _taskHistory.asStateFlow() // Use asStateFlow() for read-only StateFlow

    // Agent status - direct mutable state map for easier updates
    val agentStatus = remember { mutableStateMapOf<AgentType, String>() }

    // Initialize agent statuses to "idle" on first composition
    LaunchedEffect(Unit) {
        agents.forEach { config -> // config is AgentConfig
            try {
                agentStatus[AgentType.valueOf(config.name.uppercase(Locale.ROOT))] = "idle"
            } catch (e: IllegalArgumentException) {
                // Handle cases where AgentConfig.name might not match an AgentType
            }
        }
    }

    Box(
        modifier = Modifier
            .fillMaxSize()
            .padding(16.dp)
    ) {
        // Background glow effect
        Canvas(
            modifier = Modifier
                .fillMaxSize()
                .padding(32.dp)
        ) {
            drawCircle(
                color = NeonTeal.copy(alpha = 0.1f),
                radius = size.width / 2f,
                style = Fill
            )
            drawCircle(
                color = NeonPurple.copy(alpha = 0.1f),
                radius = size.width / 2f - 20f,
                style = Fill
            )
            drawCircle(
                color = NeonBlue.copy(alpha = 0.1f),
                radius = size.width / 2f - 40f,
                style = Fill
            )
        }

        // Halo effect
        Canvas(
            modifier = Modifier
                .fillMaxSize()
                .padding(16.dp)
        ) {
            val center = Offset(size.width / 2f, size.height / 2f)
            val radius = size.width / 2f - 32f

            // Draw rotating halo
            val haloColor = NeonTeal.copy(alpha = 0.3f)
            val haloWidth = 2.dp.toPx()

            drawArc(
                color = haloColor,
                startAngle = rotationAngle,
                sweepAngle = 360f,
                useCenter = false,
                topLeft = Offset(center.x - radius, center.y - radius),
                size = androidx.compose.ui.geometry.Size(
                    radius * 2,
                    radius * 2
                ), // Use fully qualified name for clarity
                style = Stroke(width = haloWidth)
            )

            // Draw pulsing effects for active tasks
            agentStatus.forEach { (agentTypeKey, statusValue) -> // agentTypeKey is AgentType
                if (statusValue == "processing") {
                    // Find the index of the agentConfig that matches this agentTypeKey
                    val agentConfigIndex = agents.indexOfFirst { config ->
                        try {
                            AgentType.valueOf(config.name.uppercase(Locale.ROOT)) == agentTypeKey
                        } catch (e: IllegalArgumentException) {
                            false
                        }
                    }
                    if (agentConfigIndex != -1) {
                        val angle = (agentConfigIndex * 360f / agents.size + rotationAngle) % 360f
                        val x = center.x + radius * cos((angle * PI / 180f).toFloat())
                        val y = center.y + radius * sin((angle * PI / 180f).toFloat())

                        // Draw pulsing glow
                        drawCircle(
                            color = when (agentTypeKey) { // Use agentTypeKey for color
                                AgentType.GENESIS -> NeonTeal.copy(alpha = 0.2f)
                                AgentType.KAI -> NeonPurple.copy(alpha = 0.2f)
                                AgentType.AURA -> NeonBlue.copy(alpha = 0.2f)
                                AgentType.CASCADE -> NeonPink.copy(alpha = 0.2f)
                                else -> NeonTeal.copy(alpha = 0.2f)
                            },
                            center = Offset(x, y),
                            radius = 40.dp.toPx()
                        )
                    }
                }
            }
        }

        // Agent nodes with drag and drop
        Canvas(
            modifier = Modifier
                .fillMaxSize()
                .padding(48.dp)
                .pointerInput(Unit) {
                    detectDragGestures(
                        onDragStart = { startOffset ->
                            dragStartOffset = startOffset
                            val actualSize = this.size
                            val center = Offset(actualSize.width / 2f, actualSize.height / 2f)
                            val radius = actualSize.width / 2f - 64f
                            val agentCount = agents.size
                            val angleStep = 360f / agentCount

                            for (i in agents.indices) {
                                val config = agents[i] // config is AgentConfig
                                val angle = (i * angleStep + rotationAngle) % 360f
                                val x = center.x + radius * cos((angle * PI / 180f).toFloat())
                                val y = center.y + radius * sin((angle * PI / 180f).toFloat())
                                val nodeCenter = Offset(x, y)
                                val distance = (startOffset - nodeCenter).getDistance()
                                if (distance < 24.dp.toPx()) {
                                    try {
                                        draggingAgent =
                                            AgentType.valueOf(config.name.uppercase(Locale.ROOT))
                                        break
                                    } catch (e: IllegalArgumentException) { /* Do nothing if name doesn't match an AgentType */
                                    }
                                }
                            }
                        },
                        onDragEnd = {
                            if (draggingAgent != null && selectedTask.isNotBlank()) {
                                coroutineScope.launch {
                                    viewModel.processQuery(selectedTask)
                                    _taskHistory.update { current ->
                                        // draggingAgent is AgentType, its .name is the enum constant name
                                        current + "[${draggingAgent?.name?.uppercase(Locale.ROOT)}] $selectedTask"
                                    }
                                    agentStatus[draggingAgent!!] = "processing"
                                    selectedTask = ""
                                }
                            }
                            draggingAgent = null
                            dragOffset = Offset.Zero
                        }
                    ) { change, dragAmount ->
                        if (draggingAgent != null) {
                            dragOffset += dragAmount
                            change.consume() // Updated from consumeAllChanges()
                        }
                    }
                }
        ) {
            val center = Offset(size.width / 2f, size.height / 2f)
            val radius = size.width / 2f - 64f
            val agentCount = agents.size
            val angleStep = 360f / agentCount

            agents.forEachIndexed { index, config -> // config is AgentConfig
                val angle = (index * angleStep + rotationAngle) % 360f
                val x = center.x + radius * cos((angle * PI / 180f).toFloat())
                val y = center.y + radius * sin((angle * PI / 180f).toFloat())
                val nodeCenter = Offset(x, y)
                val currentAgentType = try {
                    AgentType.valueOf(config.name.uppercase(Locale.ROOT))
                } catch (e: IllegalArgumentException) {
                    null
                }


                val baseColor = when (currentAgentType) {
                    AgentType.GENESIS -> NeonTeal
                    AgentType.KAI -> NeonPurple
                    AgentType.AURA -> NeonBlue
                    AgentType.CASCADE -> NeonPink
                    else -> NeonTeal.copy(alpha = 0.8f)
                }
                val statusColor =
                    when (agentStatus[currentAgentType]?.lowercase(Locale.ROOT)) {
                        "idle" -> baseColor.copy(alpha = 0.8f)
                        "processing" -> baseColor.copy(alpha = 1.0f)
                        "error" -> Color.Red
                        else -> baseColor.copy(alpha = 0.8f)
                    }

                drawCircle(
                    color = statusColor,
                    center = nodeCenter,
                    radius = 24.dp.toPx()
                )

                // Draw connecting lines
                if (index > 0) {
                    val prevAngle = ((index - 1) * angleStep + rotationAngle) % 360f
                    val prevX = center.x + radius * cos((prevAngle * PI / 180f).toFloat())
                    val prevY = center.y + radius * sin((prevAngle * PI / 180f).toFloat())

                    drawLine(
                        color = NeonTeal.copy(alpha = 0.5f),
                        start = Offset(prevX, prevY),
                        end = Offset(x, y),
                        strokeWidth = 2.dp.toPx()
                    )
                }

                // Draw task delegation line if dragging
                if (draggingAgent == currentAgentType) { // Compare AgentType with AgentType
                    drawLine(
                        color = NeonTeal,
                        start = nodeCenter,
                        end = nodeCenter + dragOffset,
                        strokeWidth = 4.dp.toPx()
                    )
                }
            }
        }

        // Status indicators using BoxWithConstraints to access size in composable context
        BoxWithConstraints(modifier = Modifier.fillMaxSize()) {
            val boxWidth = constraints.maxWidth.toFloat()
            val boxHeight = constraints.maxHeight.toFloat()
            val density = LocalDensity.current.density

            agents.forEachIndexed { index, config -> // config is AgentConfig
                val angle = (index * 360f / agents.size + rotationAngle) % 360f
                val radius = (boxWidth / 2f - 64f)
                val centerX = boxWidth / 2f
                val centerY = boxHeight / 2f
                val x = centerX + radius * cos((angle * PI / 180f).toFloat())
                val y = centerY + radius * sin((angle * PI / 180f).toFloat())

                val textOffsetX = (x - centerX) / density
                val textOffsetY = (y - centerY) / density
                val currentAgentType = try {
                    AgentType.valueOf(config.name.uppercase(Locale.ROOT))
                } catch (e: IllegalArgumentException) {
                    null
                }


                if (currentAgentType != null && agentStatus[currentAgentType] != null) {
                    val statusText = agentStatus[currentAgentType] ?: "idle"

                    Text(
                        text = statusText,
                        color = when (statusText.lowercase(Locale.ROOT)) {
                            "idle" -> NeonTeal
                            "processing" -> NeonPurple
                            "error" -> Color.Red
                            else -> NeonBlue
                        },
                        modifier = Modifier
                            .offset(
                                x = (textOffsetX + 30).dp, // Offset slightly to the right of the node
                                y = (textOffsetY - 10).dp  // Offset slightly above the node
                            )
                    )
                }
            }
        }

        // Center node (Genesis)
        Box(
            modifier = Modifier
                .size(80.dp)
                .align(Alignment.Center)
                .pointerInput(Unit) {
                    detectTapGestures {
                        if (selectedTask.isNotBlank()) {
                            coroutineScope.launch {
                                viewModel.processQuery(selectedTask)
                                _taskHistory.update { current ->
                                    current + "[GENESIS] $selectedTask"
                                }
                                agentStatus[AgentType.GENESIS] = "processing" // Update directly
                                selectedTask = ""
                            }
                        }
                    }
                },
            contentAlignment = Alignment.Center
        ) {
            Surface(
                color = NeonTeal.copy(alpha = 0.8f),
                modifier = Modifier.size(80.dp),
                shape = CircleShape
            ) {
                Column(
                    modifier = Modifier.fillMaxSize(),
                    horizontalAlignment = Alignment.CenterHorizontally,
                    verticalArrangement = Arrangement.Center
                ) {
                    Text(
                        text = "GENESIS",
                        style = MaterialTheme.typography.labelLarge,
                        color = Color.White
                    )
                    Text(
                        text = "Hive Mind",
                        style = MaterialTheme.typography.labelSmall,
                        color = NeonPurple
                    )
                }
            }
        }

        // Task input overlay
        if (draggingAgent != null) {
            Box(
                modifier = Modifier
                    .fillMaxSize()
                    .padding(16.dp)
            ) {
                Card(
                    modifier = Modifier
                        .align(Alignment.BottomCenter)
                        .padding(bottom = 80.dp)
                ) {
                    Column(
                        modifier = Modifier.padding(16.dp)
                    ) {
                        Text(
                            text = "Assign Task to ${draggingAgent?.name}",
                            style = MaterialTheme.typography.titleMedium,
                            color = NeonTeal
                        )

                        TextField(
                            value = selectedTask,
                            onValueChange = { selectedTask = it },
                            placeholder = { Text("Enter task description...") },
                            modifier = Modifier.fillMaxWidth(),
                            colors = TextFieldDefaults.colors(
                                focusedContainerColor = NeonTeal.copy(alpha = 0.1f),
                                unfocusedContainerColor = NeonTeal.copy(alpha = 0.1f)
                            )
                        )
                    }
                }
            }
        }

        // Task history panel
        Column(
            modifier = Modifier
                .align(Alignment.TopEnd) // Align to top end so it doesn't overlap center/bottom elements
                .fillMaxHeight(0.5f) // Adjust height as needed
                .width(200.dp) // Give it a fixed width or use fillMaxWidth with weight in a Row
                .padding(16.dp)
                .background(
                    Color.Black.copy(alpha = 0.3f),
                    shape = MaterialTheme.shapes.medium
                ) // Add a background for visibility
                .padding(8.dp)
        ) {
            Text(
                text = "Task History",
                style = MaterialTheme.typography.titleMedium,
                color = NeonTeal,
                modifier = Modifier.padding(bottom = 8.dp)
            )

            LazyColumn(
                modifier = Modifier
                    .weight(1f)
                    .fillMaxWidth(),
                reverseLayout = true,
                state = lazyListState
            ) {
                items(taskHistory.value) { task ->
                    Card(
                        modifier = Modifier
                            .fillMaxWidth()
                            .padding(vertical = 4.dp),
                        colors = CardDefaults.cardColors(
                            containerColor = NeonTeal.copy(alpha = 0.1f)
                        )
                    ) {
                        Text(
                            text = task,
                            modifier = Modifier.padding(8.dp),
                            color = NeonPurple
                        )
                    }
                }
            }
        }

        // Control buttons
        Row(
            modifier = Modifier
                .fillMaxWidth()
                .padding(16.dp)
                .align(Alignment.BottomCenter),
            horizontalArrangement = Arrangement.SpaceEvenly
        ) {
            IconButton(
                onClick = { isRotating = !isRotating }
            ) {
                Icon(
                    if (isRotating) Icons.Default.Pause else Icons.Default.PlayArrow,
                    contentDescription = "Toggle rotation",
                    tint = NeonPurple
                )
            }

            IconButton(
                onClick = { rotationAngle = 0f }
            ) {
                Icon(
                    Icons.Default.Refresh,
                    contentDescription = "Reset rotation",
                    tint = NeonBlue
                )
            }

            IconButton(
                onClick = {
                    _taskHistory.update { emptyList() }
                }
            ) {
                Icon(
                    Icons.Default.Delete,
                    contentDescription = "Clear history",
                    tint = NeonPink
                )
            }
        }
    }

    // Animation effect
    LaunchedEffect(isRotating) {
        if (isRotating) {
            while (true) {
                rotationAngle = (rotationAngle + 1f) % 360f
                delay(16) // 60 FPS
            }
        }
    }

    // Drag and drop gesture handling
    LaunchedEffect(Unit) {
        snapshotFlow { draggingAgent }
            .collect { agent ->
                if (agent == null) {
                    dragOffset = Offset.Zero
                    dragStartOffset = Offset.Zero
                    selectedTask = ""
                }
            }
    }

    // Task processing status updates
    LaunchedEffect(taskHistory.value) { // Trigger when taskHistory.value changes
        // Reset all agent statuses to idle, then update based on current tasks
        agents.forEach { agentConfig -> // agentConfig is AgentConfig
            try {
                val type = AgentType.valueOf(agentConfig.name.uppercase(Locale.ROOT))
                agentStatus[type] = "idle"
            } catch (e: IllegalArgumentException) {
                // Handle cases where AgentConfig.name might not match an AgentType
            }
        }

        taskHistory.value.forEach { task ->
            val agentNameFromHistory = task.substringAfter("[").substringBefore("]")
            // Compare by name string to find the AgentConfig
            val foundAgentConfig =
                agents.find { it.name.lowercase(Locale.ROOT) == agentNameFromHistory.lowercase(Locale.ROOT) }
            if (foundAgentConfig != null) {
                try {
                    val actualAgentType = AgentType.valueOf(foundAgentConfig.name.uppercase(Locale.ROOT))
                    agentStatus[actualAgentType] = "processing"
                    // Simulate task completion after a delay
                    coroutineScope.launch {
                        delay(5000) // Simulate processing time
                        agentStatus[actualAgentType] = "idle"
                    }
                } catch (e: IllegalArgumentException) {
                    // Handle cases where AgentConfig.name might not match an AgentType
                }
            }
        }
    }
}<|MERGE_RESOLUTION|>--- conflicted
+++ resolved
@@ -45,7 +45,6 @@
  *
  * Renders a visual halo with agent nodes, supports drag-and-drop task assignment, tracks task history, and animates agent status. Users can assign tasks to agents by dragging nodes, input tasks, and monitor processing status in real time. Includes controls for rotation, resetting, and clearing task history.
  */
-<<<<<<< HEAD
 /**
  * Displays an interactive rotating halo interface for managing agents and delegating tasks.
  *
@@ -71,8 +70,7 @@
  *
  * Renders agent nodes arranged in a rotating halo, allowing users to assign tasks to agents via drag-and-drop or by tapping the central "GENESIS" node. Visualizes agent statuses with animated effects, provides real-time status updates, and displays a scrollable task history panel. Includes controls for toggling rotation, resetting the halo, and clearing task history.
  */
-=======
->>>>>>> 4acc7ca7
+
 @OptIn(
     ExperimentalMaterial3Api::class,
     androidx.compose.foundation.gestures.ExperimentalFoundationApi::class
