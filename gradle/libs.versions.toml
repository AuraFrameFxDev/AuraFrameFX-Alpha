--- conflicted
+++ resolved
@@ -2,11 +2,8 @@
 # --- CORE TOOLCHAIN: THE LATEST PUBLIC RELEASES ---
 agp = "8.11.0"
 kotlin = "2.0.0"
-<<<<<<< HEAD
 ksp = "2.0.0-1.0.28" # Updated KSP for AGP 8.11.0 compatibility
-=======
-ksp = "2.0.0-1.0.21" # Matches Kotlin 2.0.0
->>>>>>> ca389b09
+
 hilt = "2.56.2"
 composeBom = "2024.06.00"
 composeCompiler = "2.0.0" # For Kotlin 2.0.0 ; This is the Compose Compiler Extension version
